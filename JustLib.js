/*
 * This file is part of JustLib project
 * 
 * File: JustLib.js
 * Author: Jaroslav Louma
 * File Created: 2019-06-14T18:18:58+02:00
<<<<<<< HEAD
 * Last Modified: 2022-03-28T23:13:27+02:00
=======
 * Last Modified: 2022-03-28T23:10:50+02:00
>>>>>>> 8fb828be
 * 
 * Copyright (c) 2019 - 2021 Jaroslav Louma
 */

// @ts-check

"use strict";

/**
 * @typedef {Function} JL
 * @param {HTMLElement|string} root Root Element of HTML Selector
 * @param {string} [selector] HTML Selector
 * @param {number} [index=-1] Index of element
 * @returns {HTMLElement|HTMLElement[]}
 */


/* ========= Maths ========= */

var _angle_precision = 8;

/**
 * Converts Degrees to Radians.
 * @param {number} deg Degrees
 * @returns {number}
 */
function deg2rad(deg) {
	return (deg * Math.PI) / 180;
}

/**
 * Converts Radians to Degrees.
 * @param {number} rad Degrees
 * @returns {number}
 */
function rad2deg(rad) {
	return (rad * 180) / Math.PI;
}

/**
 * Converts Decimal number to Binnary number.
 * @param {string} dec Decimal number
 * @returns {string}
 */
function dec2bin(dec) {
	return parseInt(dec, 10).toString(2);
}

/**
 * Converts Binnary number to Decimal number.
 * @param {string} bin Binnary number
 * @returns {number}
 */
function bin2dec(bin) {
	return parseInt(bin, 2);
}

/**
 * Returns Exponent of Power (3^x=9 => 2).
 * @param {number} power Final power
 * @param {number} base Power base
 * @returns {number}
 */
function getExponent(power, base) {
	return Math.log(power) / Math.log(base);
}

/**
 * Returns sine of the angle.
 * @param {number} angle Angle to be processed
 * @returns {number}
 */
function fastSin(angle) {
	angle %= TWO_PI;
	if(angle < 0) angle += TWO_PI;
	return ANGLES.sin[Math.round(((angle * 180) / Math.PI) * _angle_precision)];
}

/**
 * Returns cosine of the angle.
 * @param {number} angle Angle to be processed
 * @returns {number}
 */
function fastCos(angle) {
	angle %= TWO_PI;
	if(angle < 0) angle += TWO_PI;
	return ANGLES.cos[Math.round(((angle * 180) / Math.PI) * _angle_precision)];
}

/* ========== DOM ========== */

/**
 * Checks whether HTML Element has Class.
 * @param {HTMLElement} elm HTML Element
 * @param {string} cls Class
 * @returns {boolean}
 */
function hasClass(elm, cls) {
	if(!elm || typeof elm.className !== "string") return false;
	return arrContains(elm.className.split(" "), cls);
}

/**
 * Toggles Class of HTML Element.
 * @param {HTMLElement} elm HTML Element
 * @param {string} cls Class
 * @param {boolean} state set/reset
 * @returns {boolean}
 */
function toggleClass(elm, cls, state = undefined) {
	if(typeof elm === "undefined" || !(elm instanceof HTMLElement)) return false; //throw new TypeError(elm + " is not valid HTML element");
	if((hasClass(elm, cls) && state == true) || (!hasClass(elm, cls) && state == false)) return state;
	if(elm.classList) elm.classList.toggle(cls);
	else {
		//IE fix
		var classes = elm.className.split(" ");
		var i = classes.indexOf(cls);

		if(i >= 0) classes.splice(i, 1);
		else {
			classes.push(cls);
			elm.className = classes.join(" ");
		}
	}
	return hasClass(elm, cls);
}

/**
 * Returns Array of parent nodes of HTML Element.
 * @param {HTMLElement} elm HTML Element
 * @returns {HTMLElement[]}
 */
function getPath(elm) {
	var path = [];
	while(elm = /** @type {HTMLElement} */(elm.parentNode)) {
		if(elm.tagName.toLowerCase() === "html") break;
		path.push(elm);
	}
	return path.reverse();
}

// eslint-disable-next-line valid-jsdoc
/**
 * @type {
		((selector: string, index?: number) => Element | Element[]) &
		((selector: string, index: true) => Element[]) &
		((root: HTMLElement, selector: string, index?: number) => Element | Element[]) &
		((root: HTMLElement, selector: string, index: true) => Element[])
  }
 */
var JL = function(root, selector, index) {
	if(typeof index === "undefined") index = -1;

	if(typeof root === "string") {
		var elm = document.querySelectorAll(root);
		index = selector;
	} else {
		if(!(root instanceof HTMLElement)) throw new TypeError(`'root' is not valid HTMLElement`);
		if(typeof selector !== "string") throw new TypeError(`'selector' is not a HTML selector`);

		var elm = root.querySelectorAll(selector);
	}
	if(index === true) return [...elm];
	if(!elm.length) return undefined;
	else if(elm.length == 1) return elm[0];
	else if(index > -1) return elm[index];
	else return [...elm];
};

/**
 * @deprecated Use `JL(...)` instead
 */
var get = JL;

function setCSSproperty(elm, property, value) {
	var prefixes = ["", "-webkit-", "-moz-", "-ms-", "-o-"];
	for(var i = 0; i < prefixes.length; i++) {
		elm.style[prefixes[i] + property] = value;
	}
	return value;
}

function setCSSvariable(name, value, elm = document.documentElement) {
	elm.style.setProperty("--" + name, value);
	return value;
}

function encodeHTML(text) {
	var node = document.createElement("span");
	node.innerText = text;
	return node.innerHTML;
}

function decodeHTML(html) {
	var node = document.createElement("span");
	node.innerHTML = html;
	return node.innerText;
}

function getAttributes(elm) {
	var obj = {};
	var atts = elm.attributes;
	for(var att of atts) obj[att.nodeName] = att.nodeValue;
	return obj;
}

function getElementPosition(elm) {
	var off = elm.getBoundingClientRect();
	return new Vector(off.left, off.top);
}

function getElementDimensions(elm) {
	var off = elm.getBoundingClientRect();
	return new Dimensions(off.width, off.height /*off.left*/);
}

function cloneElement(node, style = true) {
	var clone = node.cloneNode(true);
	if(style) clone.style.cssText = document.defaultView.getComputedStyle(node, "").cssText;
	return clone;
}

/**
 * 
 * @param {HTMLElement} elm Target element
 * @param {number} minimal 
 * @param {number} axis 0 - Both axis, 1 - X axis, 2 - Y axis (default = 2)
 * @returns {boolean}
 */
function isElementInView(elm, minimal = 1, axis = 2) {
	var pos = getElementPosition(elm);
	var dim = getElementDimensions(elm);
	minimal = clamp(minimal, 0, 1);

	if(axis != 0 && axis != 1 && axis != 2) throw new TypeError(axis + " is not valid axis");

	var isX = pos.x + dim.w * (1 - minimal) > 0 && pos.x + dim.w * minimal < window.innerWidth;
	var isY = pos.y + dim.h * (1 - minimal) > 0 && pos.y + dim.h * minimal < window.innerHeight;

	if(axis == 0 && isX && isY) return true;
	else if(axis == 1 && isX) return true;
	else if(axis == 2 && isY) return true;
	return false;
}

/**
 * Returns scroll position of HTML Body element from top in pixels
 * @returns {number} Scroll position in pixels
 */
function getScrollTop() {
	return window.pageYOffset || document.documentElement.scrollTop || document.body.scrollTop || 0;
}

function enterFullscreen(elm = window.document.body) {
	if(elm.requestFullscreen) {
		elm.requestFullscreen();
	} else if(elm.mozRequestFullScreen) {
		/* Firefox */
		elm.mozRequestFullScreen();
	} else if(elm.webkitRequestFullscreen) {
		/* Chrome, Safari & Opera */
		elm.webkitRequestFullscreen();
	} else if(elm.msRequestFullscreen) {
		/* IE/Edge */
		elm.msRequestFullscreen();
	} else return false;
}

function isFullscreen() {
	if(window.innerHeight == screen.height) return true;
	else return false;
}

function exitFullscreen() {
	if(document.exitFullscreen) {
		document.exitFullscreen();
	} else if("mozCancelFullScreen" in document) {
		document.mozCancelFullScreen();
	} else if("webkitExitFullscreen" in document) {
		document.webkitExitFullscreen();
	} else if("msExitFullscreen" in document) {
		document.msExitFullscreen();
	} else return false;
}

function isTouchscreen() {
	if(("ontouchstart" in window) || navigator.maxTouchPoints > 0 || navigator.msMaxTouchPoints > 0 || ("DocumentTouch" in window && document instanceof DocumentTouch)) return true;
	else return false;
}

/* ======= Universal ======= */

/**
 * Parses query string as object
 * @param {string} string Query string
 * @returns {Object} Query string object
 */
function getQueryParameters(string = window.location.search) {
	var obj = {};
	var params = string.split(/[?&]+/);

	for(var param of params) {
		if(!param) continue;

		var o = param.split("=");
		obj[o[0]] = o[1];
	}

	return obj;
}

/**
 * Converts number from one range to another.
 * @param {number} x Number to be mapped.
 * @param {number} fromMin Starting range of the input number.
 * @param {number} fromMax Ending range of the input number.
 * @param {number} [toMin=0] Starting range of output number (Default: 0).
 * @param {number} [toMax=1] Ending range of output number (Default: 1).
 * @returns {number}
 */
function map(x, fromMin, fromMax, toMin = 0, toMax = 1) {
	return (
		(x * toMax - x * toMin - fromMin * toMax + fromMin * toMin) /
		(fromMax - fromMin) +
		toMin
	);
}

/**
 * Converts number from one range to another.
 * @param {number} x Number to be clamped.
 * @param {number} [min=0] Minimal number (Default: 0).
 * @param {number} [max=1] Maximal number (Default: 1).
 * @returns {number}
 */
function clamp(x, min = 0, max = 1) {
	return x < min ? min : x > max ? max : x;
}

/**
 * Wraps number around specified range.
 * @param {number} x Number to be wrapped.
 * @param {number} [min=0] Minimal number (Default: 0).
 * @param {number} [max=1] Maximal number (Default: 1).
 * @param {boolean} [includeMax=true] (Default: true).
 * @returns {number}
 */
function wrap(x, min = 0, max = 1, includeMax = true) {
	if(includeMax) max += 1;

	const d = max - min;
	return ((x - min) % d + d) % d + min;
}

/**
 * @deprecated Use `clamp(...)` instead
 */
var fit = clamp;

/**
 * Checks whether Array contains Element.
 * @deprecated Use native `Array.prototype.includes(...)`
 * @param {Array} arr Number to be mapped.
 * @param {any} elm Starting range of the input number.
 * @returns {boolean}
 */
function arrContains(arr, elm) {
	for(var i = 0; i < arr.length; i++) {
		if(arr[i] == elm) return true;
		else continue;
	}
	return false;
}

function shuffleArray(o) {
	for(var j, x, i = o.length; i; j = ~~(Math.random() * i), x = o[--i], o[i] = o[j], o[j] = x);
	return o;
}

/**
 * Returns index of element in 2D Array.
 * @param {Array} arr Number to be mapped.
 * @param {any} elm Starting range of the input number.
 * @returns {[number, number] | -1}
 */
function indexOf(arr, elm) {
	for(var i = 0; i < arr.length; i++) {
		for(var j = 0; j < arr[i].length; j++)
			if(arr[i][j] == elm) return [i, j];
	}
	return -1;
}

/**
 * 
 * @param {string} html 
 * @returns {ChildNode | NodeListOf<ChildNode>}
 */
function parseHTML(html) {
	var template = document.createElement("template");
	template.innerHTML = html.trim();
	var elms = template.content.childNodes;
	return elms.length == 1 ? elms[0] : elms;
}

// eslint-disable-next-line valid-jsdoc
/**
 * 
 * @deprecated Use native `String.prototype.matchAll(...)` instead
 * @param {string | RegExp} text 
 * @param {RegExp} regex 
 * @param {(match: RegExpExecArray) => void} callback 
 * @returns {number} Last index
 */
function loopRegex(text, regex, callback) {
	if(text instanceof RegExp) [regex, text] = [text, regex];

	var i = 0,
		flags = regex.flags,
		match;

	if(flags.indexOf("g") < 0) regex = new RegExp(regex, flags + "g");
	while((match = regex.exec(/** @type {string} */(text))) != null) {
		if(i > 10000) throw new Error("Infinite loop");
		callback(match);
		i++;
	}
	return i;
}

function objectDeepMerge(target, source, isMergingArrays = false) {
	target = (obj => {
		let cloneObj;
		try {
			cloneObj = JSON.parse(JSON.stringify(obj));
		} catch(err) {
			// If the stringify fails due to circular reference, the merge defaults
			//   to a less-safe assignment that may still mutate elements in the target.
			// You can change this part to throw an error for a truly safe deep merge.
			cloneObj = Object.assign({}, obj);
		}
		return cloneObj;
	})(target);


	if(!Object.isObject(target) || !Object.isObject(source)) return source;

	Object.keys(source).forEach(key => {
		const targetValue = target[key];
		const sourceValue = source[key];

		if(Array.isArray(targetValue) && Array.isArray(sourceValue))
			if(isMergingArrays) {
				target[key] = targetValue.map((x, i) => sourceValue.length <= i
					? x
					: objectDeepMerge(x, sourceValue[i], isMergingArrays));
				if(sourceValue.length > targetValue.length) {
					target[key] = target[key].concat(sourceValue.slice(targetValue.length));
				}
			} else {
				target[key] = targetValue.concat(sourceValue);
			}
		else if(Object.isObject(targetValue) && Object.isObject(sourceValue)) {
			target[key] = objectDeepMerge(Object.assign({}, targetValue), sourceValue, isMergingArrays);
		} else target[key] = sourceValue;
	});

	return target;
}

function insertAt(text, index, addText) {
	return [text.slice(0, index), addText, text.slice(index)].join("");
}

function isPowerOf2(value) {
	return (value & (value - 1)) == 0;
}

function setCursorPos(elm, position) {
	if(elm.createTextRange) {
		var range = elm.createTextRange();
		range.move("character", position);
		range.select();
	} else {
		if(elm.selectionStart) {
			elm.focus();
			elm.setSelectionRange(position, position);
		} else elm.focus();
	}
}

function getDevice(mobile = 370, tablet = 768) {
	var w = window.innerWidth;
	if(w <= mobile) return 2;
	//Mobile
	else if(w <= tablet) return 1;
	//Tablet
	else return 0; //Desktop
}

function setCookie(cname, cvalue, exdays = 0) {
	var expires = "";
	if(exdays > 0) {
		var d = new Date();
		d.setTime(d.getTime() + exdays * 24 * 60 * 60 * 1000);
		expires = "expires=" + d.toUTCString() + ";";
	}
	document.cookie = cname + "=" + cvalue + ";" + expires + "path=/";
}

function getCookie(cname) {
	var name = cname + "=";
	var ca = document.cookie.split(";");
	for(var i = 0; i < ca.length; i++) {
		var c = ca[i];
		while(c.charAt(0) == " ") c = c.substring(1);
		if(c.indexOf(name) == 0) return c.substring(name.length, c.length);
	}
	return "";
}

function delCookie(cname) {
	document.cookie = cname + "=;expires=Wed; 01 Jan 1970";
}

function generateUniqueID(length) {
	var pattern = "1234567890abcdefghijklmnopqrstuvwxyz",
		buffer = "";
	for(var i = 0; i < length; i++) {
		var ch = pattern.charAt(Math.random() * pattern.length);
		buffer += Math.random() > .5 ? ch : ch.toUpperCase();
	}
	return buffer;
}

/**
 * @deprecated Use `generateUniqueID(...)` instead
 */
var getUniqueID = generateUniqueID;

/**
 * Returns random number between given numbers or between 0 and given number.
 * @param {number} min Minimal number.
 * @param {number} [max=undefined] Maximal number.
 * @param {boolean} [round=true]
 * @returns {number}
 */
function random(min, max = undefined, round = true) {
	var ran = 0;
	if(max == undefined) ran = Math.random() * min;
	else ran = Math.random() * (max - min) /* + 1*/ + min;
	return round ? ~~ran : ran;
}

function randomGaussian(min, max, skew = 1) {
	let u = 0,
		v = 0;
	while(u === 0) u = Math.random(); //Converting [0,1) to (0,1)
	while(v === 0) v = Math.random();
	let num = Math.sqrt(-2.0 * Math.log(u)) * Math.cos(2.0 * Math.PI * v);

	num = num / 10.0 + 0.5; // Translate to 0 -> 1
	if(num > 1 || num < 0) num = randomGaussian(min, max, skew); // resample between 0 and 1 if out of range
	num = Math.pow(num, skew); // Skew
	num *= max - min; // Stretch to fill range
	num += min; // offset to min
	return num;
}

/**
 * Returns distance between two Vectors.
 * @param {Vector} v1 Minimal number.
 * @param {Vector} v2 Maximal number.
 * @returns {number}
 */
function distance(v1, v2) {
	return v1.z && v2.z ?
		Math.hypot(v2.x - v1.x, v2.y - v1.y, v2.z - v1.z) :
		Math.hypot(v2.x - v1.x, v2.y - v1.y);
}

/**
 * Returns angle between two Vectors.
 * @param {Vector} v1 Minimal number.
 * @param {Vector} v2 Maximal number.
 * @returns {number}
 */
function angle(v1, v2) {
	return Math.atan2(v2.y - v1.y, v2.x - v1.x);
}

/**
 * Converts HEXa color to RGBa.
 * @deprecated Use `new Color(...).toString("rgba")` instead
 * @param {string} b HEXa color prefixed with "#".
 * @returns {string}
 */
function hexa2rgba(b) {
	var c = b.match(/#(.{2})(.{2})(.{2})(.{2})/);
	if(!c) throw new Error("Correct format: #rrggbbaa");
	var d = "";
	for(var i = 1; i < 4; i++)
		d += (i == 1 ? "" : ",") + parseInt("0x" + c[i]);
	return "rgba(" + d + "," + (~~((parseInt("0x" + c[4]) / 255) * 100) / 100 + "").slice(1) + ")";
}

/**
 * Parses color string to Color object
 * @deprecated Use `new Color(...)` instead
 * @param {string} color HEXa color prefixed with "#".
 * @returns {Color}
 */
function parseColor(color) {
	if(color.startsWith("#")) {
		//Hexadecimal
		color = hexa2rgba((color + "00").slice(0, 9));
	}
	var ch = color.split(",").map(elm => {
		return +elm.match(/[0-9.]+/)[0];
	});
	return new Color(ch[0], ch[1], ch[2], ch[3] || 1);
}

/**
 * Returns shortened size with units.
 * @param {number} s Size in bytes.
 * @returns {string}
 */
function getFormattedSize(s) {
	if(s < 1024) return s + "B";
	else if(s < 1048576) return (s / 1024).toFixed(2) + "kB";
	else if(s < 1073741824) return (s / 1048576).toFixed(2) + "MB";
	else return (s / 1073741824).toFixed(2) + "MB";
}

/**
 * Returns shortened time with units.
 * @param {number} t Time in milliseconds.
 * @returns {string}
 */
function getFormattedTime(t) {
	if(t < 1000) return t + "ms";
	else if(t < 60000) return (t / 1000).toFixed(2) + "s";
	else if(t < 3600000) return (t / 60000).toFixed(2) + "m";
	else return (t / 3600000).toFixed(2) + "h";
}

function fixDigits(number, digits = 2, preverse = false) {
	if(number.toString().length >= digits && preverse) return number.toString();
	var zeros = "";
	for(var i = 0; i < digits; i++) zeros += "0";
	return (zeros + number).slice(-digits);
}

/**
 * Synchronous timeout.
 * @param {number} time Time in milliseconds.
 * @returns {boolean} Always true
 */
function sleep(time) {
	var t = new Date().getTime() + time;
	while(new Date().getTime() < t);
	return true;
}

/**
 * Asynchronous timeout.
 * @async
 * @param {number} time Time in milliseconds.
 * @returns {Promise}
 */
function timeout(time) {
	return new Promise(resolve => setTimeout(resolve, time));
}

// eslint-disable-next-line valid-jsdoc
/**
 * Create iterable key-value pairs.
 * @template T
 * @param {T[] | T} iterable Iterable Object, Array or any other value.
 * @returns {T !extends { [key: string]: any } ? [number, T][] : [number, keyof T, T[keyof T]][]} Iterator
 * @example
 * iterate([4, 5, 6]);           // [[0, 4], [1, 5], [2, 6]]
 * iterate([]);                  // []
 * iterate({a: 4, b: 5, c: 6});  // [[0, "a", 4], [1, "b", 5], [2, "c", 6]]
 * iterate({});                  // []
 * iterate("bar");               // [[0, "b"], [1, "a"], [2, "r"]]
 * iterate(11);                  // [[0, 11]]
 * iterate(true);                // [[0, true]]
 * iterate(false);               // [[0, false]]
 * iterate(null);                // []
 * iterate(undefined);           // []
 */
function iterate(iterable) {
	if(iterable === undefined || iterable === null) return [];
	else if(typeof iterable === "string") return /** @type {any} */([...iterable].map((char, i) => [i, char]));
	else if(iterable instanceof Array) return /** @type {any} */(iterable.map((value, i) => [i, value]));
	else if(iterable.constructor === Object) return /** @type {any} */(Object.entries(iterable).map(([key, value], i) => [i, key, value]));
	else return /** @type {any} */([[0, iterable]]);
}

// eslint-disable-next-line valid-jsdoc
/**
 * Zips multiple iterators
 * @template A, B, C, D, E
 * @param {[A[]?, B[]?, C[]?, D[]?, E[]?]} iterables
 * @returns {[A?, B?, C?, D?, E?][]} Iterator
 * @example
 * zip(["John", "Charles", "Mike"], ["Jenny", "Christy", "Monica"]); //[["John", "Jenny"], ["Charles", "Christy"], ["Mike", "Monica"]]
 * zip([1, "a"], [2, "b"], [3]) //[1, 2, 3] -> "c" is missing
 */
function zip(...iterables) {
	var iterator = [];
	var len = Math.min(...iterables.map(e => e.length));

	if(iterables.length == 0) return iterator;

	for(var i = 0; i < len; i++) {
		iterator[i] = [];
		for(var j = 0; j < iterables.length; j++) {
			iterator[i][j] = iterables[j][i];
		}
	}

	return /** @type {any} */(iterator);
}

/**
 * Create iterable range array.
 * @param {number} [start=0] Starting number of the sequence. Default value is 0
 * @param {number} [stop] Ending number of the sequence.
 * @param {number} [step=1] difference between each number in the result. Default value is 1
 * @returns {number[]} Iterable Array object with given range.
 */
function range(start = 0, stop = undefined, step = 1) {
	var array = new Array();

	if(typeof stop === "undefined") {
		stop = start;
		start = 0;
	}

	for(var i = start; i < stop; i += step) array[i] = i;

	return array;
}

// eslint-disable-next-line valid-jsdoc
/**
 * Uniquifies input value.
 * 
 * If the input value `x` is `Iterable` it eliminates duplicates from a list.
 * If the input value `x` is `Object` literal it creates shallow copy of the Object.
 * If the input value `x` is primitive it will be returned unchanged.
 * 
 * Special case: If the input value `x` is `string` it is splitted into char array and duplicates are removed.
 * @template T
 * @param {T} x Any value (should be Iterable (Array or String) or Object literal)
 * @return {T extends string ? string[] : T} 
 * @example
 * const o = {foo: "bar"};
 * 
 * uniquify(0);             // 0
 * uniquify(8);             // 8
 * uniquify(true);          // true
 * uniquify(false);         // false
 * uniquify(null);          // null
 * uniquify(undefined);     // undefined
 * uniquify("");            // []
 * uniquify("test");        // ["t", "e", "s"]
 * uniquify([1, 2, 3]);     // [1, 2, 3] != x
 * uniquify([1, 2, 3, 2, 3, 3, 1]);  // [1, 2, 3]
 * uniquify([o, {"baz":"fab"}, o]);  // [{"foo":"bar"} == o, {"baz":"fab"}]
 * uniquify([{"boo":"faz"}, {"boo":"faz"}]);  // [{"boo":"faz"}, {"boo":"faz"}] != x
 * uniquify(o);             // {"foo":"bar"} != o
 * uniquify({"bar":"baz"}); // {"bar":"baz"} != x
 */
function uniquify(x) {
	if(x === null || x === undefined) return /** @type {any} */(x);
	if(x[Symbol.iterator]) return /** @type {any} */([...new Set(/** @type {any} */(x))]);
	if(x.constructor === Object) {
		const obj = /** @type {any} */({});
		for(const key in x) obj[key] = x[key];
		return obj;
	}
	return /** @type {any} */(x);
}


function copyToClipboard(text) {
	var node = document.createElement("textarea");
	node.value = text;
	node.style.top = "0";
	node.style.left = "0";
	node.style.position = "fixed";

	JL("body").appendChild(node);
	node.focus();
	node.select();

	document.execCommand("copy");

	node.remove();
}

const HIGHLIGHTER = {
	COMMENT: "#888888",
	REGEX: "#e46f6f",
	NUMBER: "#c88dff",
	STRING: "#ffe484",
	TEMPLATE_CODE: "#71b0ff",
	NAME: "#c0ff00",
	DATA_TYPE: "#00ffc4",
	IMPORT: "#ed0082",
	CONTROL: "#ed0082",
	CONSTANT: "#ff0073",
	CONDITIONAL: "#ed0082",
	FUNCTION: "#ff904d",
	ARITHMETIC: "#ffffff",
	STORAGE: "#5ea6e8",
	KEYWORD: "#ed0082",
	VARIABLE: "#b9e7ff",
	ENUM: "#58c5d8",
	INDENT: "#505050",
	SELECTION: "#0089ac",
	SELECTED_LINE: "#353535",
	LINE_NUMBER: "#808080",
	BACKGROUND: "#262626"
};

/**
 * Highlighter options
 * @typedef {Object} HighlightOptions
 * @prop {number} [tabSize=4] Size of indent tab
 * @prop {boolean} [indentLines=true] Add indent lines
 * @prop {boolean} [wrapLines=false] Wrap lines if container is small
 * @prop {boolean} [lineNumbers=true] Add line numbers
 * @prop {boolean} [style=true] Include CSS in result
 * @prop {boolean} [colorVariables=true] Colors as variables (can be then changed through CSS)
 * @prop {number} [fontSize=14] Font size
 * @prop {number} [lineHeight=18] Line Height
 * @prop {boolean} [allowSelection=true] Allow line selection
 * @prop {boolean} [debug=true] Toggle debugging mode
 */

// eslint-disable-next-line valid-jsdoc
/**
 * Highlight input code as HTML
 * @param {string} str Input code
 * @param {HighlightOptions} options Highlighter options 
 * @param {(error: Error, originalString: string) => void} onerror Error event callback
 * @return {string} Highlighted input code
 */
function Highlight(str, {
	tabSize = 4,
	indentLines = true,
	wrapLines = false,
	lineNumbers = true,
	style = true,
	colorVariables = true,
	fontSize = 14,
	lineHeight = 18,
	allowSelection = true,
	debug = false
} = {}, onerror = null) {
	var Colors = {
		/*"(\\w+)": "red",*/
		/*"(\\/\\/.*?(?:\\\\n|\\n|$)|\\/\\*(?:.|\\n|\\r)*?\\*\\/)": "COMMENT",*/
		"(\\/\\/.*?(?:\\n|$)|\\/\\*(?:.|\\n|\\r)*?\\*\\/)": "COMMENT",
		"(?<!\\w)(?<!\\w)(\\/(?:\\\\\\/|.)*?\\/[gmixsuXUAJD]*)(?!\\w)(?!\\s\\w)": "REGEX",
		"(?:^|[^a-zA-Z0-9_$])(?:\\+|-)?((?:0(?:[xX][0-9a-fA-F]+|[oO][0-7]+|[bB][0-1]+)|(?:\\d+\\.|\\.)?\\d+)(?:e(?:\\+|-)?\\d+)?)": "NUMBER",
		"(\".*?\"(?<!\\\\\")|'.*?'(?<!\\\\'))": "STRING",
		/*"(?:`|})((?:.|\\n)*?)(?:`|\\${)(?<!\\\\`)": "#ffe484", //broken*/
		/*"(`)": "#ffe484",*/
		"(`(?:.|\\n|\\r\\n)*?`)(?<!\\\\`)": "STRING", //`
		"(?:`|}).*?(\\${)": "TEMPLATE_CODE",
		"(}).*?(?:`|\\${)": "TEMPLATE_CODE",
		"(?:new|class)\\s+([^0-9]\\w+)": "NAME",
		"(?:extends)\\s+([^0-9]\\w+)": "DATA_TYPE",
		"(?:^|[^a-zA-Z0-9_$])(Function|Number|Integer|Float|Boolean|public|private|signed|unsigned|console|Math|Date|Object|String|Array)(?!\\w)": "DATA_TYPE",
		"(?:\\*|\\w)\\s(as)\\s.": "IMPORT",
		"(?:^|[^a-zA-Z0-9_$])(?:import.*?)(from)(?!\\w)": "IMPORT",
		"(?:^|[^a-zA-Z0-9_$])(new|else|try|case|break|continue|return|default|throw|with|yield|await|import|#include|#define)(?!\\w)": "KEYWORD",
		"(?:^|[^a-zA-Z0-9_$])(true|false|Infinity|NaN|null|undefined)(?!\\w)": "CONSTANT",
		"(?:^|[^a-zA-Z0-9_$])(var|let|const|this|function|super|debugger|delete|export|async|constructor|of|in|typeof|instanceof|int|long|float|double|char|bool|void|static|class|extends|=&gt;)(?!\\w)": "STORAGE",
		"(?:^|[^a-zA-Z0-9_$])(document)(?!\\w)": "ENUM",
		"(?:^|[^a-zA-Z0-9_$])(for|while|do|if|eval|catch|switch)(\\s*|)(\\(|{)": "CONDITIONAL",
		"([A-Za-z_$][A-Za-z0-9_$]*)\\s*(?:\\(|\\?\\.\\(|=\\s*(?:async)?\\s*(?:function|\\(|\\w+\\s*&gt;))": "FUNCTION",
		"(?:^|[^a-zA-Z0-9_$])([A-Z_$][A-Z0-9_$]*)(?!^|[a-zA-Z0-9_$])": "ENUM",
		"(&gt;|&lt;)": "ARITHMETIC",
		"([(){}\\[\\]+\\-*?%.:,;&|^!<>=~/])": "ARITHMETIC",
		/*"(Number|Integer|Float|Boolean|String)(<\/a>| )(.*?)[(){}\\[\\]+\\-*?%.:,;&|^!<>=]==>2": "#ff5729",*/
		/*"(\\.|^| |${charGroup0})*([A-Za-z_]\w*?)(\\.|^| |${charGroup0})==>2": "#ff9234"*/
	};

	var positions = [];

	var originalString = str;
	var failed = false;

	str = str.replace(/(>)/g, "&gt;");
	str = str.replace(/(<)/g, "&lt;");

	//console.log(str);

	try {

		for(var regex in Colors) {
			let index = 0;
			var id = (regex.match(/==>([0-9])*$/) || "")[1];
			if(id) {
				index = +id;
				regex = regex.replace(/==>[0-9]*$/, "");
			}

			// regex = regex.replace(/\${(.*?)}/gm, (match, variable) => {
			// 	return defaults[variable];
			// });

			var regexp = new RegExp(regex, "gm");
			if(debug) console.log(regexp);

			//console.log(regexp, str);
			//console.log(regexp.test(str));

			str.replace(regexp, (match, ...groups) => {
				//if(match.match(/(&gt;|&lt;)/)) return;

				if(debug) console.log(match);

				var offset = groups[groups.length - 2];
				var group = groups[index];

				var start = match.indexOf(group);
				var end = start + group.length;

				var before = match.substring(0, start);
				var after = match.substring(end, match.length);

				var pos = offset + before.length;

				var color = Colors[`${regex}${id ? "==>" + id : ""}`];

				positions.push([pos, color, pos + group.length]);

				return match;
			});
		}

		positions.sort((a, b) => {
			return a[0] - b[0];
		});

		var offset = 0;
		var Start = -1;
		var End = -1;

		for(var position of positions) {
			var start = position[0];
			var color = position[1];
			var end = position[2];

			if(start < End) {
				//console.log(true);
				continue;
			}

			Start = start;
			End = end;

			var code = str;
			var pos0 = start + offset;

			var text0 = `<span style="color: var(--${color})">`;
			var text1 = "</span>";

			var pos1 = text0.length + end + offset;

			//var sub = text0 + str.substring(pos0, pos1) + text1;

			//str = str.slice(0, pos0 - text0.length) + sub + str.slice(pos1 + text1.length);

			str = str.slice(0, pos0) + text0 + str.slice(pos0);
			str = str.slice(0, pos1) + text1 + str.slice(pos1);

			offset += text0.length + text1.length;
		}

		//console.log(str);
		//console.log(str.match(/(<span style=".*?">)((?:.|\r\n)*?)(<\/span>)/gmi));
		str = str.replace(/(<span style=".*?">)((?:.|\r\n)*?)(<\/span>)/gim, (match, text0, sub, text1) => {
			if(sub.indexOf("\n") == -1) return match;

			//console.log(sub);
			sub = sub.replace(/\n/gm, `${text1}\n${text0}`);
			//console.log(sub);

			return text0 + sub + text1;
		});

	} catch(e) {
		if(onerror) onerror(e, originalString);
		failed = true;
		//return originalString;
		//throw "Update your browser!";
	}

	//console.log(str);

	const TAB = range(tabSize).reduce(prev => prev + "&nbsp;", "");
	const INDENT = "<span class=\"highlight-indent\"></span>";
	const BR = "<br>";

	str = str.replace(/\t/g, TAB/*"&nbsp;&nbsp;&nbsp;&nbsp;"*/);
	str = str.replace(/  /g, "&nbsp;&nbsp;");
	//str = str.replace(/ {2}/g, "&nbsp;&nbsp;");
	//str = str.replace(/\n/g, "&nbsp;&nbsp;");

	var tabRegex = new RegExp("((&nbsp;){" + tabSize + "})", "g");
	var indentRegex = new RegExp("(<pre>|&nbsp;)((&nbsp;){" + tabSize + "})", "g");

	var lines = str.split("\n");
	for(var i = 0; i < lines.length; i++) {
		if(!lines[i].length || !(lines[i].length == 1 && lines[i] == "\r")) continue;
		var tabs = "";
		//console.log(i, ((lines[i - 1] || "").match(tabRegex) || "").length, lines[i]);
		for(var j = 0; j < ((lines[i - 1] || "").match(tabRegex) || "").length; j++) tabs += TAB;//"&nbsp;&nbsp;&nbsp;&nbsp;";
		lines[i] = tabs;
		if(debug) console.log(i, lines[i]);
	}
	str = lines.join("\n");

	//str = str.replace(/(&nbsp;{4})/g, '$1<a style="border-left:1px solid grey"></a>');

	//str = str.replace(/(\r\n|\n|\r)/g, "<br>");
	var lines = str.split("\n");

	for(var i = 0; i < lines.length; i++) {
		const lineNumber = lineNumbers ? `<td class="highlight-line"><div class="highlight-div">${i + 1}</div></td>` : "";
		lines[i] = `<tr class="highlight-tr">${lineNumber}<td class="highlight-code"><pre class="highlight-pre" ${failed ? 'style="color: white;"' : ""}>${lines[i].replace(/\r/g, "") || "<br>"}</pre></td></tr>`;

		if(indentLines) {
			if(debug) console.log(lines[i]);
			//var tabs = (lines[i].match(/<pre>(&nbsp;)*/) || [""])[0].split(/&nbsp;/).length - 1;
			//lines[i] = lines[i].replace(indentRegex, '$1<span style="border-left:1px solid #505050;position:absolute;height: 19px;"></span>$2');
			lines[i] = lines[i].replace(/(<pre.*?>|<span style=".*?">)((?:&nbsp;)+|<br>)/, (match, before, tabs) => {
				const isEmptyLine = tabs == BR;
				let len = 0;

				if(isEmptyLine && lines[i - 1]) {
					len = (lines[i - 1].split(INDENT).length - 1) * tabSize;
				} else {
					len = tabs.split(/&nbsp;/).length - 1;
				}

				const indent = (INDENT + TAB).repeat(len / tabSize);
				const remain = "&nbsp;".repeat(len % tabSize);
				const newLine = isEmptyLine && len == 0 ? BR : "";
				//var indent = range(0, len - len % tabSize, tabSize).reduce(prev => prev + INDENT + TAB, "");
				//var remain = range(len % tabSize).reduce(prev => prev + "&nbsp;", "");

				return before + indent + remain + newLine;
			});
			if(debug) console.log(lines[i]);
			//((&nbsp;){4})(?=<pre>|&nbsp;)
		}
	}


	var css = `.highlight-main *[class*="highlight"] {
		margin: 0;
		padding: 0;
		box-sizing: border-box !important;
	}
	.highlight-main {
		display: inline-block;
		width: 100%;
		height: 100%;
		padding: 5px 0;
		color: var(--VARIABLE);
		font-family: monospace;
		font-size: var(--font-size);
		line-height: var(--line-height);
		white-space: nowrap;
		overflow: auto;
		cursor: default;
		background-color: var(--BACKGROUND);
	}
	.highlight-main .highlight-line {
		width: 30px;
		margin: 0 20px 0 10px;
		color: var(--LINE_NUMBER);
		text-align: center;
		vertical-align: top;
		user-select: none;
	}
	.highlight-main .highlight-line div {
		text-align: right;
	}
	.highlight-main tr {
		display: block;
		height: var(--line-height);
		border: none;
		background: transparent;
	}
	.highlight-main[line-wrap="true"] tr {
		min-height: var(--line-height);
		height: auto;
	}
	.highlight-main td {
		display: inline-block;
		/*display: inline-table;*/
		width: 100%;
		height: var(--line-height);
		border: none;
		background: transparent;
	}
	.highlight-main[line-wrap="true"] td {
		min-height: var(--line-height);
		height: auto;
	}
	.highlight-main pre {
		position: relative;
		height: var(--line-height);
	}
	.highlight-main[line-wrap="true"] pre {
		min-height: var(--line-height);
		height: auto;
		white-space: pre-wrap;
	}
	.highlight-main .highlight-indent {
		border-left: 1px solid #505050;
		position: absolute;
		height: var(--line-height);
	}
	.highlight-main tr.selected pre {
		box-shadow: 0 0 0 1px var(--SELECTED_LINE), inset 0 0 0 1px var(--SELECTED_LINE);
	}
	.highlight-main *::-moz-selection {
		background: var(--SELECTION);
	}
	.highlight-main *::selection {
		background: var(--SELECTION);
	}`;

	var js = `toggleClass(get(this, '.selected'), 'selected', false); toggleClass(event.path.filter(e => e.tagName && e.tagName.toLowerCase() == 'tr')[0], 'selected', true);`;

	return (`
		<div 
			class="highlight-main"
			line-wrap="${wrapLines}"
			style="
				--line-height: ${lineHeight}px;
				--font-size: ${fontSize}px;
				${colorVariables ? HIGHLIGHTER.reduce((prev, {key, value}) => prev + "--" + key + ": " + value + ";\n", "") : ""}
			"
			${allowSelection ? 'onmousedown="' + js + '"' : ""}
		>
			${style ? '<style class="highlight-style">' + css + "</style>" : ""}
			<table class="highlight-table">${lines.join("")}</table>
		</div>
	`)
		.replace(/\s{2,}/g, " ")
		.replace(/(\n|\r)/g, "")
		.trim();
}
Highlight.getColorVariablesCSS = function() {
	return HIGHLIGHTER.reduce((prev, {key, value}) => prev + "--" + key + ": " + value + ";\n", "");
};

class Matrix {
	/**
	 * Useful to store Matrix data. Class contains methods to make operations with another Matrices.
	 * @param {number | Array<number[]>} matrix Array matrix or Number of rows.
	 * @param {number} cols Number of columns.
	 */
	constructor(matrix /*rows*/, cols = undefined) {
		if(typeof matrix === "object") {
			/**
			 * @type {Array<number[]>}
			 */
			this.matrix = matrix;

			/**
			 * @type {number}
			 */
			this.rows = matrix.length;

			/**
			 * @type {number}
			 */
			this.cols = matrix[0].length;
		} else if(typeof matrix === "number" && cols) {
			this.rows = matrix;
			this.cols = cols;

			this.matrix = [];
			for(var i = 0; i < this.rows; i++) {
				this.matrix.push([]);
				for(var j = 0; j < this.cols; j++) {
					this.matrix[i][j] = 0;
				}
			}
		}
	}

	/**
	 * Multiplies Matrix with another Matrix or Number.
	 * @param {Matrix} matrix Matrix or Number.
	 * @param {boolean} [hadamard=false]
	 * @returns {Matrix}
	 */
	mult(matrix, hadamard = false) {
		var isMat = matrix instanceof Matrix;
		var mMat = isMat ? matrix : this;
		var mat = new Matrix(this.rows, mMat.cols);

		if(hadamard) {
			if(this.rows != matrix.rows || this.cols != matrix.cols) {
				console.warn("[JustLib] Columns and rows of matrices are not equal! (Hadamard Product)");
				return undefined;
			}
			for(var i = 0; i < this.rows; i++) {
				for(var j = 0; j < this.cols; j++) {
					mat.matrix[i][j] = this.matrix[i][j] * matrix.matrix[i][j];
				}
			}
			return mat;
		}

		if(isMat && this.cols != matrix.rows) {
			console.warn("[JustLib] Columns and rows of matrices are not equal!");
			return undefined;
		}

		for(var i = 0; i < this.rows; i++) {
			for(var j = 0; j < mMat.cols; j++) {
				var sum = 0;
				if(isMat) {
					for(var k = 0; k < this.cols; k++) {
						sum += this.matrix[i][k] * matrix.matrix[k][j];
					}
				} else if(typeof matrix === "number") {
					sum = this.matrix[i][j] * matrix;
				} else {
					console.warn(`[JustLib] Invalid type of parameter "${typeof matrix}", only supported are Numbers and Matrices!`);
					return undefined;
				}
				mat.matrix[i][j] = sum;
			}
		}
		return mat;
	}

	/**
	 * Adds Matrix to another Matrix.
	 * @param {Matrix} matrix Matrix.
	 * @returns {Matrix}
	 */
	add(matrix) {
		var mat = new Matrix(this.rows, this.cols);
		if(!(matrix instanceof Matrix) || this.rows != matrix.rows || this.cols != matrix.cols) return undefined;

		for(var i = 0; i < this.rows; i++) {
			for(var j = 0; j < this.cols; j++) {
				mat.matrix[i][j] = this.matrix[i][j] + matrix.matrix[i][j];
			}
		}

		return mat;
	}

	/**
	 * Substracts Matrix from another Matrix.
	 * @param {Matrix} matrix Matrix.
	 * @returns {Matrix}
	 */
	sub(matrix) {
		var mat = new Matrix(this.rows, this.cols);
		if(!(matrix instanceof Matrix) ||
			this.rows != matrix.rows ||
			this.cols != matrix.cols
		)
			return undefined;

		for(var i = 0; i < this.rows; i++) {
			for(var j = 0; j < this.cols; j++) {
				mat.matrix[i][j] = this.matrix[i][j] - matrix.matrix[i][j];
			}
		}
		return mat;
	}

	// eslint-disable-next-line valid-jsdoc
	/**
	 * Calls callback function on each element of Matrix, and returns result matrix.
	 * @param {(value: number, x: number, y: number, thisArg: Matrix)} callback Callback function.
	 * @returns {Matrix} Result matrix.
	 */
	map(callback) {
		var mat = new Matrix(this.rows, this.cols);
		for(var i = 0; i < this.rows; i++) {
			for(var j = 0; j < this.cols; j++) {
				mat.matrix[i][j] = callback(this.matrix[i][j], j, i, this);
			}
		}
		return mat;
	}

	/**
	 * Transposes the Matrix. New Matrix is returned.
	 * @returns {Matrix} New transposed Matrix.
	 */
	transpose() {
		var mat = new Matrix(this.cols, this.rows);
		for(var i = 0; i < this.rows; i++) {
			for(var j = 0; j < this.cols; j++) {
				mat.matrix[j][i] = this.matrix[i][j];
			}
		}
		return mat;
	}

	/**
	 * Sets each value to random number in given range.
	 * @param {number} from Range from.
	 * @param {number} to Range to.
	 */
	randomize(from = -1, to = 1) {
		for(var i = 0; i < this.rows; i++) {
			for(var j = 0; j < this.cols; j++) {
				this.matrix[i][j] = random(from, to, false);
			}
		}
	}

	/**
	 * Creates copy of matrix.
	 * @returns {Matrix} new Matrix.
	 */
	copy() {
		return new Matrix(this.matrix);
	}

	/**
	 * Transforms Matrix into 1D array.
	 * @returns {number[]} new Array.
	 */
	toArray() {
		var array = [];
		for(var i = 0; i < this.rows; i++) {
			for(var j = 0; j < this.cols; j++) {
				array[this.rows * j + i] = this.matrix[i][j];
			}
		}
		return array;
	}

	/**
	 * Transforms Matrix into Vector object.
	 * @returns {Vector} Vector object.
	 */
	toVector() {
		if(this.cols != 1) throw new Error("Cannot convert non Nx1 Matrix into Vector!");
		return new Vector(
			this.matrix[0][0],
			this.matrix[1][0],
			this.matrix[2][0]
		);
	}

	/**
	 * Prints Matrix into console as table.
	 */
	print() {
		console.table(this.matrix);
	}
}

class Vector {
	constructor(x = 0, y = 0, z = 0, angle = 0) {
		this.x = +x;
		this.y = +y;
		this.z = +z;
		this.angle = +angle;
	}

	add(vector) {
		this.x += vector.x;
		this.y += vector.y;
		this.z += vector.z;

		return this;
	}

	sub(vector) {
		this.x -= vector.x;
		this.y -= vector.y;
		this.z -= vector.z;

		return this;
	}

	mult(n) {
		this.x *= n;
		this.y *= n;
		this.z *= n;

		return this;
	}

	invert() {
		this.x = -this.x;
		this.y = -this.y;
		this.z = -this.z;
<<<<<<< HEAD

		return this;
=======
>>>>>>> 8fb828be
	}

	copy() {
		return new Vector(this.x, this.y, this.z, this.angle);
	}

	distanceTo(vector) {
		return Math.hypot(vector.x - this.x, vector.y - this.y, vector.z - this.z);
	}

	isEqual(vector) {
		return (
			this.x == vector.x &&
			this.y == vector.y &&
			this.z == vector.z &&
			this.angle == vector.angle
		);
	}

	toMatrix(size = 4) {
		return new Matrix([
			[this.x],
			[this.y],
			[this.z],
			[1]
		].slice(0, size));
	}

	toArray(size = 3) {
		return [this.x, this.y, this.z, 1].slice(0, size);
	}

	toString() {
		return `[${this.x}, ${this.y}, ${this.z}]`;
	}
}


class Dimensions {
	constructor(width = 0, height = 0, depth = 0, radius = 0) {
		this.w = width;
		this.h = height;
		this.d = depth;
		this.r = radius;
	}

	copy() {
		return new Dimensions(this.w, this.h, this.d, this.r);
	}
}

/**
 * @deprecated Use `Dimensions` instead
 */
var Dimension = Dimensions;

class Color {

	/**
	 * Creates an instance of Color.
	 * @param {number | Color} [red=0]
	 * @param {number} [green=red]
	 * @param {number} [blue=red]
	 * @param {number} [alpha=1]
	 * @memberof Color
	 */
	constructor(red = 0, green = 0, blue = 0, alpha = 1) {
		if(red instanceof Color) {
			//Copy
			this.r = +red.r;
			this.g = +red.g;
			this.b = +red.b;
			this.a = +red.a;
		} else if(isNaN(red) && typeof red === "string") {
			//Parse
			var color = Color.parse(red);

			this.r = color.r;
			this.g = color.g;
			this.b = color.b;
			this.a = color.a;
		} else {
			//Create new
			this.r = +red;
			this.g = typeof green === "undefined" ? +red : +green;
			this.b = typeof blue === "undefined" ? +red : +blue;
			this.a = +alpha;
		}
	}

	// eslint-disable-next-line valid-jsdoc
	/**
	 * Calls a defined callback function on each color channel, and returns new Color object that contains the results.
	 * @param {(value: number, channel: string, thisArg: Color) => number} callback A function that accepts up to three arguments. The map method calls the callbackfn function one time for each color channel.
	 * @param {boolean} [alpha=false] Decide to use also alpha channel.
	 * @returns {Color} new Color object
	 */
	map(callback, alpha = false) {
		var c = new Color(this);
		c.r = callback(c.r, "r", this);
		c.g = callback(c.g, "g", this);
		c.b = callback(c.b, "b", this);
		if(alpha) c.a = callback(c.a, "a", this);
		return c;
	}

	applyFilter(red, green, blue) {
		red = 255 - red;
		green = 255 - green;
		blue = 255 - blue;
		var avg = (this.r + this.g + this.b) / 3;
		if(this.r > red || this.g > green || this.g > blue) {
			this.r = avg;
			this.g = avg;
			this.b = avg;
		}
		return true;
	}

	/**
	 * Copies current values from Color object to new Color object
	 * @returns {Color} copied color
	 */
	copy() {
		return new Color(this.r, this.g, this.b, this.a);
	}

	/**
	 * Returns a string representing the color using specified format
	 * Supported formats: RGB, RGBA, HEX, HEXA
	 * Default format: RGBA
	 * @param {"RGB" | "RGBA" | "HEX" | "HEXA"} [format="RGBA"]
	 * @returns {string} color
	 */
	toString(format = "RGBA") {
		switch(format.toLowerCase()) {
			case "rgb":
				return `rgb(${this.r}, ${this.g}, ${this.b})`;
			case "rgba":
				return `rgba(${this.r}, ${this.g}, ${this.b}, ${this.a})`;
			case "hex":
				return `#${fixDigits(this.r.toString(16))}${fixDigits(this.g.toString(16))}${fixDigits(this.b.toString(16))}`;
			case "hexa":
				return `#${fixDigits(this.r.toString(16))}${fixDigits(this.g.toString(16))}${fixDigits(this.b.toString(16))}${fixDigits(this.a.toString(16))}`;
			default:
				throw new TypeError(`Invalid color format '${format}'`);
		}
	}

	/**
	 * Transforms Color into Vector
	 * @returns {Vector} Color represented as Vector
	 */
	toVector() {
		return new Vector(this.r, this.g, this.b);
	}

	/**
	 * Parses color string
	 * Supported formats: RGB, RGBA, HEX, HEXA, HLS, HSLA
	 * @param {string} string color string
	 * @returns {Color} parsed color
	 */
	static parse(string) {
		var color = string.toString().toLowerCase();

		//HEX
		if(color.startsWith("#")) {
			const components = color.slice(1).split("");

			//Add alpha channel
			if(components.length == 3) components.push("f");
			else if(components.length == 6) components.push("f", "f");

			//Convert to RRGGBBAA
			if(components.length == 4) {
				for(var i = 0; i < 8; i += 2) components.splice(i, 0, components[i]);
			}

			//Convert to RGBA
			if(components.length == 8) {
				var c = [];
				for(var i = 2; i <= 8; i += 2) c.push(parseInt("0x" + components.slice(i - 2, i).join("")));

				return new Color(c[0], c[1], c[2], c[3] / 255);
			} else throw new TypeError(string + " is not a valid HEX color");
		} else if(color.startsWith("rgb")) {
			//RGB
			var match = color.match(/rgba?\((\d+),\s*(\d+),\s*(\d+)(?:,\s*(\d+(?:\.\d+)?))?\)/);

			if(match) {
				var r = clamp(+match[1], 0, 255);
				var g = clamp(+match[2], 0, 255);
				var b = clamp(+match[3], 0, 255);
				var a = clamp(+match[4], 0, 255);

				if(isNaN(a)) a = 1;

				return new Color(r, g, b, a);
			} else throw new TypeError(string + " is not a valid RGBA format");
		} else if(color.startsWith("hsl")) {
			//HSL
			var match = color.match(/hsla?\((\d+(?:\.\d+)?),\s*(\d+(?:\.\d+)?)(%?),\s*(\d+(?:\.\d+)?)(%?)(?:,\s*(\d+(?:\.\d+)?))?\)/);

			if(match) {
				var h = +match[1] % 360;
				var s = clamp(+match[2] / (match[3] ? 100 : 1), 0, 1);
				var l = clamp(+match[4] / (match[5] ? 100 : 1), 0, 1);
				var a = clamp(+match[6], 0, 1);

				var r = 0, g = 0, b = 0;

				if(isNaN(a)) a = 1;

				var func = (i, h, min, max) => {
					if(i == 0) return 255;
					else if(i == 1) return map(h, min, max, 255, 0);
					else if(i == 2) return 0;
					else if(i == 3) return 0;
					else if(i == 4) return map(h, min, max, 0, 255);
					else if(i == 5) return 255;
				};

				//Hue
				for(var i = 0; i < 6; i++) {
					var min = i * 60;
					var max = (i + 1) * 60;

					if(h >= min && h <= max) {
						r = func((i + 0) % 6, h, min, max);
						g = func((i + 4) % 6, h, min, max);
						b = func((i + 2) % 6, h, min, max);
						break;
					}
				}

				return new Color(r, g, b, a)
					.map(e => map(s, 0, 1, 128, e)) //Saturation
					.map(e => map(l, 0.5, l > 0.5 ? 1 : 0, e, l > 0.5 ? 255 : 0)) //Lightness
					.map(e => Math.round(e));
			} else throw new TypeError(string + " is not a valid HSLA format");
		} else throw new TypeError(string + " is not a valid color type");
	}

	/**
	 * Generate random number according to pamarameters. Positive argument means color component greater than entered argument and lower means less than argument.
	 * @param {number} red Red component of color
	 * @param {number} green Green component of color
	 * @param {number} blue Blue component of color
	 * @returns {Color} Random color
	 * @example
	 * //returns random colors from 128 to 255
	 * Color.random(128, 128, 128);
	 * @example
	 * //returns random colors from 0 to 128
	 * Color.random(-128, -128, -128);
	 */
	static random(red = 0, green = red, blue = green) {
		var r = red < 0 ? random(0, -red) : random(red, 255);
		var g = green < 0 ? random(0, -green) : random(green, 255);
		var b = blue < 0 ? random(0, -blue) : random(blue, 255);

		return new Color(r, g, b, 1);
	}
}

class ComplexNumber {
	/**
	 * Creates new Complex Number object.
	 * @param {string | Array<number | string, number | string>} number String to parse complex number.
	 * @param {string} sign Imaginary unit indicator
	 */
	constructor(number, sign = "i") {
		/* Parse */
		var r, i;

		if(typeof number === "string") {
			number = number.replace(/\s/g, "").replace(/−/g, "-");

			i = (number.match(new RegExp(`[+\\-]?(?:[a-z0-9.]+[${sign}]|[${sign}][a-z0-9.]+)`, "")) || "0")[0];
			r = number.replace(i, "") || "0";

			i = i == sign ? "1" : i.replace(sign, "");
		} else if(number instanceof Array) {
			r = number[0].toString();
			i = number[1].toString();
		} else throw new TypeError(number + " is not a valid complex number");

		/* Init */

		/**
		 * Real part of the number
		 * @type {string}
		 */
		this.r = r;

		/**
		 * Imaginary part of the number
		 * @type {string}
		 */
		this.i = i;

		/**
		 * Imaginary part identifier (usually `i` or `j`)
		 * @type {string}
		 */
		this.sign = sign;

		/**
		 * Distance of number from origin
		 * @type {number}
		 */
		this.distance = Math.hypot(+this.r, +this.i);

		/**
		 * Angle between origin and number
		 * @type {number}
		 */
		this.angle = Math.atan(+this.i / +this.r);
	}

	/**
	 *
	 * @param {ComplexNumber} x
	 * @return {ComplexNumber} 
	 * @memberof ComplexNumber
	 */
	add(x) {
		if(this.sign != x.sign) throw new TypeError("Cannot add two numbers with different imaginary numbers");

		var r = +this.r + +x.r;
		var c = +this.i + +x.i;

		return new ComplexNumber([r.toString(), c.toString()], this.sign);
	}

	/**
	 *
	 * @param {ComplexNumber} x
	 * @return {ComplexNumber} 
	 * @memberof ComplexNumber
	 */
	sub(x) {
		if(this.sign != x.sign) throw new TypeError("Cannot subtract two numbers with different imaginary numbers");

		var r = +this.r - +x.r;
		var c = +this.i - +x.i;

		return new ComplexNumber([r.toString(), c.toString()], this.sign);
	}

	/**
	 *
	 * @param {ComplexNumber} x
	 * @return {ComplexNumber} 
	 * @memberof ComplexNumber
	 */
	mult(x) {
		if(this.sign != x.sign) throw new TypeError("Cannot multiply two numbers with different imaginary numbers");

		var r = +this.r * +x.r - +this.i * +x.i;
		var c = +this.r * +x.i + +this.i * +x.r;

		return new ComplexNumber([r.toString(), c.toString()], this.sign);
	}

	/**
	 *
	 * @param {ComplexNumber} x
	 * @return {ComplexNumber} 
	 * @memberof ComplexNumber
	 */
	div(x) {
		if(this.sign != x.sign) throw new TypeError("Cannot divide two numbers with different imaginary numbers");

		var r = +this.r * +x.r + +this.i * +x.i;
		var c = +this.i * +x.r - +this.r * +x.i;
		var d = +x.r * +x.r + +x.i * +x.i;

		return new ComplexNumber([r + "/" + d, c + "/" + d], this.sign);
	}

	/**
	 *
	 * @param {"a" | "t" | "e"} form
	 * @return {string} 
	 * @memberof ComplexNumber
	 */
	toString(form = "a") {
		if(form == "a") return `${this.r}${this.i.replace(/^([^+\-])/, " + $1")}${this.sign}`;
		else if(form == "t") return `${this.distance.toFixed(2)} * (cos(${~~rad2deg(this.angle)}°) + ${this.sign} * sin(${~~rad2deg(this.angle)}°))`;
		else if(form == "e") return `${this.distance.toFixed(2)} * e^(${this.sign} * ${~~rad2deg(this.angle)}°)`;
		else throw new TypeError("Unknown number form. Supported a = algebraic, t = trigonometric, e = exponential");
	}
}

class EventListener {
	constructor() {
		this.listeners = [];

		/**
		 * @alias EventListener.addEventListener
		 */
		this.on = this.addEventListener;
	}

	// eslint-disable-next-line valid-jsdoc
	/**
	 * Add event handler for specific event
	 * @param {string} type Event type
	 * @param {(event: EventListener.Event) => void} callback Event callback
	 * @returns {EventListener.Listener} Event listener object
	 */
	addEventListener(type, callback) {
		var listener = new EventListener.Listener(type, callback);
		this.listeners.push(listener);
		return listener;
	}

	// eslint-disable-next-line valid-jsdoc
	/**
	 * Fires a specific event
	 * @param {string} type Event type
	 * @param {Object<string, any> | EventListener.Event} [data={}] Custom event data
	 * @param {(event: EventListener.Event) => any} [callback=null] Default action handler
	 * @returns {any | undefined | Promise<any | undefined>} Returned value of the callback function
	 */
	dispatchEvent(type, data = {}, callback = null) {
		//Setup Event Object
		const defaultData = {
			type: type,
			time: new Date(),
			defaultPreventable: !!callback
		};

		/** @type {EventListener.Event} */
		let eventObject;

		//Add data to an object
		if(data instanceof EventListener.Event) {
			//Assign Event Object
			eventObject = data;
			eventObject.type = type;

			//Add default data
			for(const prop in defaultData) {
				if(prop in eventObject) continue;
				eventObject[prop] = defaultData[prop];
			}
		} else {
			//Create new Event Object
			eventObject = new EventListener.Event(defaultData, data);
		}

		//Run all listener's callbacks
		return new Promise(async (resolve, reject) => {
			const promises = [];

			for(var listener of this.listeners) {
				if(eventObject.isStopped) break;
				if(listener.type != type) continue;

				try {
					eventObject.hasListener = true;

					if(eventObject.async && !eventObject.parallel) await listener.callback(eventObject);
					else promises.push(listener.callback(eventObject));
				} catch(err) {
					console.error(err);
				}
			}

			if(eventObject.async && eventObject.parallel) await Promise.all(promises);
			if(!eventObject.defaultPrevented && typeof callback === "function") resolve(callback(eventObject));
			else resolve(undefined);
		});
	}

	/**
	 * Removes event handler
	 * @param {EventListener.Listener} listener Event listener returned by EventListener.addEventListener()
	 * @returns {boolean} Returns true if listener was removed successfully
	 */
	removeEventListener(listener) {
		for(var elm of this.listeners) {
			if(elm != listener) continue;
			this.listeners.splice(this.listeners.indexOf(listener), 1);
			return true;
		}
		return false;
	}
}
EventListener.Event = class Event {
	constructor(...data) {
		this.type = undefined;
		this.time = new Date();
		this.defaultPreventable = false;
		this.defaultPrevented = false;
		this.isStopped = false;
		this.hasListener = false;
		this.async = false;
		this.parallel = false;

		//Add data to Event Object
		let hasParallelOption = false;
		for(const obj of data) {
			if(typeof obj !== "object") throw new TypeError("Expected object instead got " + obj);
			for(const property in obj) {
				this[property] = obj[property];
				if(property == "parallel") hasParallelOption = true;
			}
		}

		//In case there is no parallel option set, set it to `true` as default
		if(this.async && !hasParallelOption) this.parallel = true;
	}

	preventDefault() {
		if(this.defaultPreventable) this.defaultPrevented = true;
		else throw new Error("Event " + this.type + " is not default preventable!");
	}

	stopPropagation() {
		this.isStopped = true;
	}

	reset() {
		this.time = new Date();
		this.defaultPrevented = false;
		this.isStopped = false;
		this.hasListener = false;
	}
};
EventListener.Listener = class Listener {
	constructor(type, callback) {
		this.type = type;
		this.callback = callback;
	}
};

class EventListenerStatic {
	// eslint-disable-next-line valid-jsdoc
	/**
	 * Add event handler for specific event
	 * @param {string} type Event type
	 * @param {(event: EventListener.Event) => void} callback Event callback
	 * @returns {EventListener.Listener} Event listener object
	 */
	static addEventListener(type, callback) {
		var listener = new EventListener.Listener(type, callback);
		this.listeners.push(listener);
		return listener;
	}

	// eslint-disable-next-line valid-jsdoc
	/**
	 * Fires a specific event
	 * @param {string} type Event type
	 * @param {Object<string, any> | EventListener.Event} [data={}] Custom event data
	 * @param {(event: EventListener.Event) => any} [callback=null] Default action handler
	 * @returns {any | undefined | Promise<any | undefined>} Returned value of the callback function
	 */
	static dispatchEvent(type, data = {}, callback = null) {
		//Setup Event Object
		const defaultData = {
			type: type,
			time: new Date(),
			defaultPreventable: !!callback
		};

		/** @type {EventListener.Event} */
		let eventObject;

		//Add data to an object
		if(data instanceof EventListener.Event) {
			eventObject = data;
			for(const prop in defaultData) {
				if(prop in eventObject) continue;
				eventObject[prop] = defaultData[prop];
			}
		} else {
			eventObject = new EventListener.Event(defaultData, data);
		}

		//Run all listener's callbacks
		return new Promise(async (resolve, reject) => {
			const promises = [];

			for(var listener of this.listeners) {
				if(eventObject.isStopped) break;
				if(listener.type != type) continue;

				try {
					eventObject.hasListener = true;

					if(eventObject.async && !eventObject.parallel) await listener.callback(eventObject);
					else promises.push(listener.callback(eventObject));
				} catch(err) {
					console.error(err);
				}
			}

			if(eventObject.async && eventObject.parallel) await Promise.all(promises);
			if(!eventObject.defaultPrevented && typeof callback === "function") resolve(callback(eventObject));
			else resolve(undefined);
		});
	}

	/**
	 * Removes event handler
	 * @param {EventListener.Listener} listener Event listener returned by EventListener.addEventListener()
	 * @returns {boolean} Returns true if listener was removed successfully
	 */
	static removeEventListener(listener) {
		for(var elm of this.listeners) {
			if(elm != listener) continue;
			this.listeners.splice(this.listeners.indexOf(listener), 1);
			return true;
		}
		return false;
	}
}
EventListenerStatic.listeners = [];

/**
 * @alias EventListenerStatic.addEventListener
 */
EventListenerStatic.on = EventListenerStatic.addEventListener;

/**
 * Seedable random number generator.
 */
class RandomGenerator {
	constructor(seed = ~~(Math.random() * 2147483647)) {
		this.setSeed(seed);
		this.initialSeed = this.currentSeed;

		/** @type {((bound: number) => number) & ((origin: number, bound: number) => number)} */
		this.nextInt;
	}

	/**
	 * Set seed of generator.
	 * @param {number} seed Seed of sequence, must be an integer!
	 * @returns {number} seed.
	 */
	setSeed(seed) {
		if(typeof seed !== "number") throw new TypeError("Seed " + seed + " is not valid number");
		if((seed = seed % 2147483647) <= 0) seed += 2147483646;

		return (this.currentSeed = seed);
	}

	/**
	 * Generates next floating point number in sequence.
	 * @returns {number} Random number in sequence (in range [0.0, 1.0]).
	 */
	next() {
		return (((this.currentSeed = (this.currentSeed * 16807) % 2147483647) - 1) / 2147483646);
	}

	/**
	 * Generates next floating point number in sequence.
	 * @param {number} origin
	 * @param {number} [bound]
	 * @returns {number} Random number in sequence (in range [0.0, bound-1] or [origin, bound]).
	 */
	nextFloat(origin, bound) {
		if(bound == undefined) {
			return this.next() * origin;
		}

		return this.next() * (bound - origin + 1) + origin;
	}

	/**
	 * Generates next integer in sequence.
	 * @param {number} origin
	 * @param {number} [bound]
	 * @returns {number} Random number in sequence (in range [0, bound-1] or [origin, bound]).
	 */
	nextInt(origin, bound) {
		return ~~this.nextFloat(origin, bound);
	}

	/**
	 * Generates next random boolean in sequence.
	 * @returns {boolean} Random boolean.
	 */
	nextBoolean() {
		return this.next() < 0.5;
	}

	/**
	 * Shuffles input array elements randomly
	 * @template T
	 * @param {T[]} array
	 * @return {T[]} 
	 * @memberof RandomGenerator
	 */
	shuffle(array) {
		let length = array.length;

		while(length) {
			const index = this.nextInt(length--);
			const temp = array[length];

			array[length] = array[index];
			array[index] = temp;
		}

		return array;
	}
}

/**
 * Allows to create area for dropping files and data
 */
class DropArea extends EventListener {
	/**
	 * Creates area to drop data
	 * @param {HTMLElement} rootNode Droppable area
	 */
	constructor(rootNode) {
		super();

		/**
		 * @type {
				((event: 'drop', callback: (event: EventListener.Event) => void) => EventListener.Listener) &
				((event: 'focus', callback: (event: EventListener.Event) => void) => EventListener.Listener) &
				((event: 'blur', callback: (event: EventListener.Event) => void) => EventListener.Listener) &
				((event: 'dragenter', callback: (event: EventListener.Event) => void) => EventListener.Listener) &
				((event: 'dragover', callback: (event: EventListener.Event) => void) => EventListener.Listener) &
				((event: 'dragleave', callback: (event: EventListener.Event) => void) => EventListener.Listener) 
			}
		*/
		this.on;

		this.root = rootNode;
		this.counter = 0;

		const events = ["dragenter", "dragover", "dragleave", "drop"];
		const focusEvents = ["dragenter", "dragover"];
		const blurEvents = ["dragleave", "drop"];

		events.forEach(event => {
			this.root.addEventListener(event, e => {
				e.preventDefault();
				e.stopPropagation();

				var isFirst = !this.counter;

				if(event == "dragenter") this.counter++;
				if(event == "dragleave" || event == "drop") this.counter--;
				if(this.counter && !isFirst) return;

				const EventData = {
					target: this.root,
				};

				if(event == "drop") EventData.dataTransfer = e.dataTransfer;
				if(focusEvents.includes(event)) this.dispatchEvent("focus", EventData);
				if(blurEvents.includes(event)) this.dispatchEvent("blur", EventData);

				this.dispatchEvent(event, EventData);
			}, false);
		});
	}
}

function createSlider(
	output,
	min = 0,
	max = 100,
	step = 1,
	value = (min + max) / 2,
	elm = get("body"),
	cls = "slider"
) {
	var isSelector = typeof elm === "string";
	var node = isSelector ? get(elm) : document.createElement("input");
	var label = document.createElement("span");
	console.log(node, elm);
	node.type = "range";
	node.min = min;
	node.max = max;
	node.step = step;
	node.value = value;
	node.className = isSelector ? "" : cls;
	label.innerText = value;
	label.className = "sliderLabel_" + cls;
	if(!isSelector) {
		elm.appendChild(node);
		//elm.appendChild(document.createElement("br"));
	}
	(isSelector ? node.parentNode : elm).appendChild(label);
	var call = function() {
		label.innerText = node.value;
		if(typeof output === "string") eval(output + "=" + node.value);
		else if(typeof output === "function") output(+node.value);
		else throw new Error("[JustLib] Slider: Unknown output");
	};
	node.addEventListener("change", call);
	node.addEventListener("input", call);
	return true;
}

function createWindow(url, title, options = {}, center = false) {
	var offsetX = window.screenLeft || window.screenX || 0;
	var offsetY = window.screenTop || window.screenY || 0;

	var width = window.outerWidth || screen.width;
	var height = window.outerHeight || screen.height;

	var left = (width - options.width) / 2 + offsetX;
	var top = (height - options.height) / 2 + offsetY;

	if(center) {
		options.left = left;
		options.top = top;
	}

	var win = window.open(
		url,
		title,
		options
			.reduce((prev, {key, value}) => prev + `${key}=${value},`, "")
			.slice(0, -1)
	);

	if(window.focus && win) win.focus();

	return win;
}


let HIDDEN, VISIBILITY_CHANGE;
if(typeof document !== "undefined") {
	if(typeof document.hidden !== "undefined") {
		// Opera 12.10 and Firefox 18 and later support
		HIDDEN = "hidden";
		VISIBILITY_CHANGE = "visibilitychange";
	} else if(typeof document.msHidden !== "undefined") {
		HIDDEN = "msHidden";
		VISIBILITY_CHANGE = "msvisibilitychange";
	} else if(typeof document.webkitHidden !== "undefined") {
		HIDDEN = "webkitHidden";
		VISIBILITY_CHANGE = "webkitvisibilitychange";
	}
}
/* ==== Modifing defaults ==== */

/**
 * Remove diacritics from the string
 * @returns {string} New string without diacritics
 */
String.prototype.removeAccents = function() {
	return this.normalize("NFD").replace(/[\u0300-\u036f]/g, "");
};

/**
 * Capitalize the string
 * @returns {string} New string with first letter capital
 */
String.prototype.capitalize = function() {
	return this.charAt(0).toUpperCase() + this.slice(1);
};

try {
	Object.defineProperty(Object.prototype, "reduce", {
		// eslint-disable-next-line valid-jsdoc
		/**
		 * Equivalent of Array.prototype.reduce
		 *
		 * Calls the specified callback function for all the key-value pairs in a object. The return value of the callback function is the accumulated result, and is provided as an argument in the next call to the callback function.
		 *
		 * @param {(previousValue: any, currentValue: {key: string, value: any}, currentIndex: number, object: Object) => any} callbackfn A function that accepts up to four arguments. The reduce method calls the callbackfn function one time for each key-value pair in the object.
		 * @param {any} initialValue  If initialValue is specified, it is used as the initial value to start the accumulation. The first call to the callbackfn function provides this value as an argument instead of value of the first key-value pair in the object.
		 * @return {any} Accumulated result.
		 * @example
		 * //Sum of all values in object
		 * var object = {apples: 14, oranges: 8, bananas: 23};	//Our object
		 * object.reduce((prev, curr) => prev + curr.value);	//45
		 * @example
		 * //Parse object as URL query string
		 * var object = {apples: 14, oranges: 8, bananas: 23};	//Our object
		 * object.reduce((prev, {key, value}, i) => {	//We can use object deconstruction for key-value pair
		 * 	var curr = `${i ? "?" : ""}${key}=${value}`;	//If the call is first, don't put "?" at start (we put there "&")
		 * 	return prev + curr;	//Return new string
		 * }, "&");	//Start with "&"
		 */
		value: function(callbackfn, initialValue = Object.values(this)[0]) {
			var keys = Object.keys(this);
			var previousValue = initialValue;
			var currentIndex;
			var object = this;

			if(typeof callbackfn !== "function")
				throw new TypeError(callbackfn + " is not a function");
			if(typeof initialValue === "undefined" && !keys.length)
				throw new TypeError("Reduce of empty object with no initial value");

			for(currentIndex = +(initialValue == Object.values(this)[0]); currentIndex < keys.length; currentIndex++) {
				var key = keys[currentIndex];
				var value = object[key];
				previousValue = callbackfn(
					previousValue,
					{key, value},
					currentIndex,
					object
				);
			}

			return previousValue;
		},
		writable: true,
	});
} catch(e) { }

try {
	Object.defineProperty(Array.prototype, "toMatrix", {
		value: function() {
			var mat = new Matrix(this.length, 1);
			for(var i = 0; i < mat.rows; i++) {
				mat.matrix[i][0] = this[i];
			}
			return mat;
		},
		writable: false,
	});
} catch(e) { }

try {
	Object.defineProperty(Object, "isObject", {
		value: function(o) {
			return o && typeof o === "object";
		},
		writable: false,
	});
} catch(e) { }


(function() {
	try {
		var eventCallback = null;
		Object.defineProperty(window, "onbackbuttononce", {
			set: function(callback) {
				eventCallback = callback;
				if(typeof callback !== "function") return eventCallback = null;

				const href = window.location.href;

				window.history.replaceState({href: href}, document.title, window.location.pathname + "#backbutton");
				window.history.pushState(null, document.title, href);

				return callback;
			},
			get: function() {
				return eventCallback;
			}
		});
		Object.defineProperty(window, "onbackbutton", {
			set: function(callback) {
				const func = e => {
					callback(e);
					window.onbackbuttononce = func;
				};

				window.onbackbuttononce = func;
				window.onbackbuttononce;

				return callback;
			},
			get: function() {
				return eventCallback;
			}
		});
		window.addEventListener("popstate", function(e) {
			if(window.location.hash == "#backbutton") {
				window.history.replaceState(null, document.title, e.state.href);
				if(eventCallback) eventCallback(e);
				else window.history.go(-1);
			}
		}, false);
	} catch(e) { }
})();


/* ======= Constants ======= */
const PI = Math.PI;
const HALF_PI = PI / 2;
const TWO_PI = PI * 2;
const ONE_DEG = PI / 180;
const sqrt = Math.sqrt;
const pow = Math.pow;
const sin = Math.sin;
const cos = Math.cos;
const tan = Math.tan;
const log = Math.log;
const abs = Math.abs;
const ANGLES = {
	sin: new Float32Array(360 * _angle_precision),
	cos: new Float32Array(360 * _angle_precision),
};
const SCROLL_SMOOTH_CENTER = {behavior: "smooth", block: "center", inline: "center"};
const SCROLL_SMOOTH_TOP = {behavior: "smooth", top: 0};
const TRANSPARENT = new Color(0, 0, 0, 0);
const COLLISION = {
	/**
	 * 
	 * @param {Vector} o1 Object1
	 * @param {Dimensions} d1 Dimensions of object1
	 * @param {Vector} o2 Object2
	 * @param {Dimensions} d2 Dimensions of object2
	 * @returns {boolean} State of collision
	 */
	rectangle: function(o1, d1, o2, d2) {
		if(
			o1.x < o2.x + d2.w &&
			o1.x + d1.w > o2.x &&
			o1.y < o2.y + d2.h &&
			o1.y + d1.h > o2.y
		) return true;
		return false;
	},
	circle: null,
	polygon: null,
	box: null,
	sphere: null,
};
const FILE_READER = {
	readAsArrayBuffer: function(blob) {
		return new Promise((resolve, reject) => {
			const reader = new FileReader();
			reader.onload = () => resolve(reader.result);
			reader.onerror = reject;
			reader.readAsArrayBuffer(blob);
		});
	},
	readAsBinaryString: function(blob) {
		return new Promise((resolve, reject) => {
			const reader = new FileReader();
			reader.onload = () => resolve(reader.result);
			reader.onerror = reject;
			reader.readAsBinaryString(blob);
		});
	},
	readAsDataURL: function(blob) {
		return new Promise((resolve, reject) => {
			const reader = new FileReader();
			reader.onload = () => resolve(reader.result);
			reader.onerror = reject;
			reader.readAsDataURL(blob);
		});
	},
	readAsText: function(blob) {
		return new Promise((resolve, reject) => {
			const reader = new FileReader();
			reader.onload = () => resolve(reader.result);
			reader.onerror = reject;
			reader.readAsText(blob);
		});
	}
};

/* ===== Initialization ===== */

(() => {
	for(var i = 0; i < 360 * _angle_precision; i++) {
		ANGLES.sin[i] = Math.sin((i * Math.PI) / (180 * _angle_precision));
		ANGLES.cos[i] = Math.cos((i * Math.PI) / (180 * _angle_precision));
	}
})();

if(typeof module !== "undefined") {
	module.exports = {
		Color,
		ComplexNumber,
		Dimension,
		Dimensions,
		EventListener,
		EventListenerStatic,
		Matrix,
		RandomGenerator,
		DropArea,
		Vector,

		deg2rad,
		rad2deg,
		dec2bin,
		bin2dec,
		getExponent,
		fastSin,
		fastCos,
		hasClass,
		toggleClass,
		getPath,
		get,
		setCSSproperty,
		setCSSvariable,
		encodeHTML,
		decodeHTML,
		getAttributes,
		getElementPosition,
		getElementDimensions,
		cloneElement,
		isElementInView,
		getScrollTop,
		enterFullscreen,
		isFullscreen,
		exitFullscreen,
		isTouchscreen,
		getQueryParameters,
		map,
		fit,
		clamp,
		wrap,
		arrContains,
		shuffleArray,
		indexOf,
		parseHTML,
		loopRegex,
		objectDeepMerge,
		insertAt,
		isPowerOf2,
		setCursorPos,
		getDevice,
		setCookie,
		getCookie,
		delCookie,
		getUniqueID,
		generateUniqueID,
		random,
		randomGaussian,
		distance,
		angle,
		hexa2rgba,
		parseColor,
		getFormattedSize,
		getFormattedTime,
		fixDigits,
		sleep,
		timeout,
		iterate,
		zip,
		range,
		uniquify,
		copyToClipboard,
		Highlight,
		createSlider,
		createWindow,

		HIDDEN,
		VISIBILITY_CHANGE,
		COLLISION,
		FILE_READER,
		PI,
		HALF_PI,
		TWO_PI,
		ONE_DEG,
		sqrt,
		pow,
		sin,
		cos,
		tan,
		log,
		abs,
		ANGLES,
		TRANSPARENT,
		SCROLL_SMOOTH_CENTER,
		SCROLL_SMOOTH_TOP
	};
}<|MERGE_RESOLUTION|>--- conflicted
+++ resolved
@@ -4,11 +4,7 @@
  * File: JustLib.js
  * Author: Jaroslav Louma
  * File Created: 2019-06-14T18:18:58+02:00
-<<<<<<< HEAD
- * Last Modified: 2022-03-28T23:13:27+02:00
-=======
- * Last Modified: 2022-03-28T23:10:50+02:00
->>>>>>> 8fb828be
+ * Last Modified: 2022-03-28T23:14:23+02:00
  * 
  * Copyright (c) 2019 - 2021 Jaroslav Louma
  */
@@ -1424,11 +1420,8 @@
 		this.x = -this.x;
 		this.y = -this.y;
 		this.z = -this.z;
-<<<<<<< HEAD
 
 		return this;
-=======
->>>>>>> 8fb828be
 	}
 
 	copy() {
